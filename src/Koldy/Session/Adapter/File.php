--- conflicted
+++ resolved
@@ -46,11 +46,7 @@
      *
      * @return bool
      */
-<<<<<<< HEAD
     public function open(string $path, string $name): bool
-=======
-    public function open($save_path, $sessionid)
->>>>>>> 734b4811
     {
         // we'll ignore $save_path because we have our own path from config
 
@@ -80,11 +76,7 @@
      *
      * @return string
      */
-<<<<<<< HEAD
     public function read(string $id): string
-=======
-    public function read($sessionid)
->>>>>>> 734b4811
     {
         return (string)@file_get_contents("{$this->savePath}{$id}.txt");
     }
@@ -98,11 +90,7 @@
 	 * @throws \Koldy\Exception
 	 * @throws \Koldy\Filesystem\Exception
 	 */
-<<<<<<< HEAD
     public function write(string $id, string $data): bool
-=======
-    public function write($sessionid, $sessiondata)
->>>>>>> 734b4811
     {
         $wasWritten = !(file_put_contents("{$this->savePath}{$id}.txt", $data) === false);
 
@@ -123,11 +111,7 @@
      *
      * @return bool
      */
-<<<<<<< HEAD
     public function destroy(string $id): bool
-=======
-    public function destroy($sessionid)
->>>>>>> 734b4811
     {
         $file = "{$this->savePath}{$id}.txt";
         if (file_exists($file)) {
@@ -140,7 +124,6 @@
     /**
      * @param int $max_lifetime
      *
-<<<<<<< HEAD
      * @return int|false
      */
     public function gc(int $max_lifetime): int | false
@@ -156,19 +139,10 @@
         foreach ($list as $file) {
             if (filemtime($file) + $max_lifetime < time() && file_exists($file) && unlink($file)) {
 				$counter++;
-=======
-     * @return bool
-     */
-    public function gc($maxlifetime)
-    {
-        foreach (glob("{$this->savePath}*") as $file) {
-            if (filemtime($file) + $maxlifetime < time() && file_exists($file)) {
-                unlink($file);
->>>>>>> 734b4811
             }
         }
 
-        return true;
+        return $counter;
     }
 
 }