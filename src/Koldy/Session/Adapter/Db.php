--- conflicted
+++ resolved
@@ -151,11 +151,7 @@
 	 * @throws \Koldy\Config\Exception
 	 * @throws \Koldy\Exception
 	 */
-<<<<<<< HEAD
     public function read(string $id): string
-=======
-    public function read($sessionid)
->>>>>>> 734b4811
     {
         $sess = $this->getDbData($id);
 
@@ -180,11 +176,7 @@
 	 * @throws \Koldy\Exception
 	 * @throws \Koldy\Json\Exception
 	 */
-<<<<<<< HEAD
     public function write(string $id, string $data): bool
-=======
-    public function write($sessionid, $sessiondata)
->>>>>>> 734b4811
     {
 	    $adapter = $this->getAdapter();
 
@@ -297,15 +289,11 @@
 	/**
 	 * @param int $max_lifetime
 	 *
-	 * @return bool
-	 * @throws \Koldy\Config\Exception
-	 * @throws \Koldy\Exception
-	 */
-<<<<<<< HEAD
-    public function gc(int $max_lifetime): int
-=======
-    public function gc($maxlifetime)
->>>>>>> 734b4811
+	 * @return int|false
+	 * @throws \Koldy\Config\Exception
+	 * @throws \Koldy\Exception
+	 */
+    public function gc(int $max_lifetime): int|false
     {
         $timestamp = time() - $max_lifetime;
 
@@ -314,7 +302,7 @@
         }
 
         try {
-            $this->getAdapter()->delete($this->getTableName())->where('time', '<', $timestamp)->exec();
+            $stmt = $this->getAdapter()->delete($this->getTableName())->where('time', '<', $timestamp)->exec();
 
 	        if ($this->disableLog) {
 		        Log::restoreTemporaryDisablement();
@@ -331,7 +319,7 @@
 
         }
 
-	    return true;
+	    return $stmt->rowCount();
     }
 
 }